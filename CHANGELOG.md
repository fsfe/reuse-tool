<!--
SPDX-FileCopyrightText: 2017-2019 Free Software Foundation Europe e.V.

SPDX-License-Identifier: CC-BY-SA-4.0
-->

# Change log

This change log follows the [Keep a
Changelog](http://keepachangelog.com/) spec. Every release contains the
following sections:

-   `Added` for new features.
-   `Changed` for changes in existing functionality.
-   `Deprecated` for soon-to-be removed features.
-   `Removed` for now removed features.
-   `Fixed` for any bug fixes.
-   `Security` in case of vulnerabilities.

The versions follow [semantic versioning](https://semver.org).

<<<<<<< HEAD
## Unreleased - YYYY-MM-DD

### Changed

- The tag `SPDX-Copyright:` has been changed to `SPDX-FileCopyrightText:`.
=======
## Unreleased

### Added

- `reuse addheader` has been added as a way to automatically add copyright
  statements and license identifiers to the headers of files. It is currently
  not complete.
>>>>>>> b705ae3a

## 0.4.0a1 - 2019-07-04

This release is a major overhaul and refactoring of the tool. Its
primary focus is improved usability and speed, as well as adhering to a
new version of the spec that is currently in the works.

Please note that this release is incomplete, may contain bugs, and its
documentation is lacking and/or simply wrong. It is provided as an early
preview.

### Changed

-   `reuse lint` now provides a helpful summary instead of merely
    spitting out non-compliant files.
-   `reuse compile` is now `reuse spdx`.
-   In addition to `Copyright` and `©`, copyright lines can be marked
    with the tag `SPDX-Copyright:`. This is the new recommended default.
-   Project no longer depends on pygit2.
-   The list of SPDX licenses has been updated.
-   `Valid-License-Identifier` is no longer used, and licenses and
    exceptions can now only live inside of the LICENSES/ directory.

### Removed

-   Removed `--ignore-debian`.
-   Removed `--spdx-mandatory`, `--copyright-mandatory`,
    `--ignore-missing` arguments from `reuse lint`.
-   Remove `reuse license`.
-   GPL-3.0 and GPL-3.0+ (and all other similar GPL licenses) are no
    longer detected as SPDX identifiers. Use GPL-3.0-only and
    GPL-3.0-or-later instead.

### Fixed

-   Scanning a Git directory is a lot faster now.
-   Scanning binary files is a lot faster now.

## 0.3.4 - 2019-04-15

This release should be a short-lived one. A new (slightly
backwards-incompatible) version is in the works.

### Added

-   Copyrights can now start with `©` in addition to `Copyright`. The
    former is now recommended, but they are functionally similar.

### Changed

-   The source code of reuse is now formatted with black.
-   The repository has been moved from
    <https://git.fsfe.org/reuse/reuse> to
    <https://gitlab.com/reuse/reuse>.

## 0.3.3 - 2018-07-15

### Fixed

-   Any files with the suffix `.spdx` are no longer considered licenses.

## 0.3.2 - 2018-07-15

### Fixed

-   The documentation now builds under Python 3.7.

## 0.3.1 - 2018-07-14

### Fixed

-   When using reuse from a child directory using pygit2, correctly find
    the root.

## 0.3.0 - 2018-05-16

### Changed

-   The output of `reuse compile` is now deterministic. The files,
    copyright lines and SPDX expressions are sorted alphabetically.

### Fixed

-   When a GPL license could not be found, the correct `-only` or
    `-or-later` extension is now used in the warning message, rather
    than a bare `GPL-3.0`.
-   If you have a license listed as
    `SPDX-Valid-License: GPL-3.0-or-later`, this now correctly matches
    corresponding SPDX identifiers. Still it is recommended to use
    `SPDX-Valid-License: GPL-3.0` instead.

## 0.2.0 - 2018-04-17

### Added

-   Internationalisation support added. Initial support for:
    -   English.
    -   Dutch.
    -   Esperanto.
    -   Spanish.

### Fixed

-   The license list of SPDX 3.0 has deprecated `GPL-3.0` and `GPL-3.0+`
    et al in favour of `GPL-3.0-only` and `GPL-3.0-or-later`. The
    program has been amended to accommodate sufficiently for those
    licenses.

### Changed

-   `Project.reuse_info_of` now extracts, combines and returns
    information both from the file itself and from debian/copyright.
-   `ReuseInfo` now holds sets instead of lists.
    -   As a result of this, `ReuseInfo` will not hold duplicates of
        copyright lines or SPDX expressions.
-   click removed as dependency. Good old argparse from the library is
    used instead.

## 0.1.1 - 2017-12-14

### Changed

-   The `reuse --help` text has been tidied up a little bit.

### Fixed

-   Release date in change log fixed.
-   The PyPI homepage now gets reStructuredText instead of Markdown.

## 0.1.0 - 2017-12-14

### Added

-   Successfully parse old-style C and HTML comments now.
-   Added `reuse compile`, which creates an SPDX bill of materials.
-   Added `--ignore-missing` to `reuse lint`.
-   Allow to specify multiple paths to `reuse lint`.
-   `chardet` added as dependency.
-   `pygit2` added as soft dependency. reuse remains usable without it,
    but the performance with `pygit2` is significantly better. Because
    `pygit2` has a non-Python dependency (`libgit2`), it must be
    installed independently by the user. In the future, when reuse is
    packaged natively, this will not be an issue.

### Changed

-   Updated to version 2.0 of the REUSE Initiative recommendations. The
    most important change is that `License-Filename` is no longer used.
    Instead, the filename is deducted from `SPDX-License-Identifier`.
    This change is **NOT** backwards compatible.
-   The conditions for linting have changed. A file is now non-compliant
    when:
    -   The license associated with the file could not be found.
    -   There is no SPDX expression associated with the file.
    -   There is no copyright notice associated with the file.
-   Only read the first 4 KiB (by default) from code files rather than
    the entire file when searching for SPDX tags. This speeds up the
    tool a bit.
-   `Project.reuse_info_of` no longer raises an exception. Instead, it
    returns an empty `ReuseInfo` object when no reuse information is
    found.
-   Logging is a lot prettier now. Only output entries from the `reuse`
    module.

### Fixed

-   `reuse --ignore-debian compile` now works as expected.
-   The tool no longer breaks when reading a file that has a non-UTF-8
    encoding. Instead, `chardet` is used to detect the encoding before
    reading the file. If a file still has errors during decoding, those
    errors are silently ignored and replaced.

## 0.0.4 - 2017-11-06

### Fixed

-   Removed dependency on `os.PathLike` so that Python 3.5 is actually
    supported

0.0.3 - 2017-11-06
------------------

### Fixed

-   Fixed the link to PyPI in the README.

## 0.0.2 - 2017-11-03

This is a very early development release aimed at distributing the
program as soon as possible. Because this is the first release, the
changelog is a little empty beyond "created the program".

The program can do roughly the following:

-   Detect the license of a given file through one of three methods (in
    order of precedence):
    -   Information embedded in the .license file.
    -   Information embedded in its header.
    -   Information from the global debian/copyright file.
-   Find and report all files in a project tree of which the license
    could not be found.
-   Ignore files ignored by Git.
-   Do some logging into STDERR.<|MERGE_RESOLUTION|>--- conflicted
+++ resolved
@@ -19,21 +19,17 @@
 
 The versions follow [semantic versioning](https://semver.org).
 
-<<<<<<< HEAD
 ## Unreleased - YYYY-MM-DD
-
-### Changed
-
-- The tag `SPDX-Copyright:` has been changed to `SPDX-FileCopyrightText:`.
-=======
-## Unreleased
 
 ### Added
 
 - `reuse addheader` has been added as a way to automatically add copyright
   statements and license identifiers to the headers of files. It is currently
   not complete.
->>>>>>> b705ae3a
+
+### Changed
+
+- The tag `SPDX-Copyright:` has been changed to `SPDX-FileCopyrightText:`.
 
 ## 0.4.0a1 - 2019-07-04
 
