--- conflicted
+++ resolved
@@ -19,15 +19,11 @@
 
 The versions follow [semantic versioning](https://semver.org).
 
-<<<<<<< HEAD
 <!--
-=======
->>>>>>> ab13e38a
 ## Unreleased - YYYY-MM-DD
 
 ### Added
 
-<<<<<<< HEAD
 ### Changed
 
 ### Deprecated
@@ -38,7 +34,11 @@
 
 ### Security
 -->
-=======
+
+## Unreleased - YYYY-MM-DD
+
+### Added
+
 - Implemented `--root` argument to specify the root of the project without
   heuristics.
 
@@ -47,7 +47,6 @@
 - `lint` no longer accepts path arguments. Where previously one could do `reuse
   lint SUBDIRECTORY`, this is no longer possible. When linting, you must always
   lint the entire project. To change the project's root, use `--root`.
->>>>>>> ab13e38a
 
 ## 0.6.0 - 2019-11-19
 
