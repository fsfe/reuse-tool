<!--
SPDX-FileCopyrightText: 2017 Free Software Foundation Europe e.V. <https://fsfe.org>
SPDX-FileCopyrightText: © 2020 Liferay, Inc. <https://liferay.com>

SPDX-License-Identifier: CC-BY-SA-4.0
-->

# Change log

This change log follows the [Keep a Changelog](http://keepachangelog.com/) spec.
Every release contains the following sections:

- `Added` for new features.
- `Changed` for changes in existing functionality.
- `Deprecated` for soon-to-be removed features.
- `Removed` for now removed features.
- `Fixed` for any bug fixes.
- `Security` in case of vulnerabilities.

The versions follow [semantic versioning](https://semver.org).

<!--
## Unreleased - YYYY-MM-DD

### Added

### Changed

### Deprecated

### Removed

### Fixed

### Security
-->

## Unreleased - YYYY-MM-DD

### Added

- More file types are recognised:
  - Fennel (`.fnl`) (#638)
  - CommonJS (`.cjs`) (#632)
  - Qt .pro (`.pro`) (#632)
  - Textile (`.textile`) (#712)
- More files are recognised:
  - Clang format (`.clang-format`) (#632)
- Added loglevel argument to pytest and skip one test if loglevel is too high
  (#645).

### Changed

- Bumped SPDX license list to v3.20. (#692)

### Deprecated

### Removed

- Python 3.6 support has been dropped. (#673)

### Fixed

- Fixed automatic generation of Sphinx documentation via readthedocs.io by
  adding a `.readthedocs.yaml` configuration file (#648)
<<<<<<< HEAD
- Fixed a compatibility issue where reuse could not be installed (built) if
  gettext is not installed. (#691)
=======
- Translations are available in Docker images. (#701)
>>>>>>> 71f76cba

### Security

## 1.1.2 - 2023-02-09

### Fixed

- Note to maintainers: It is now possible/easier to use the `build` module to
  build this module. Previously, there was a namespace conflict. (#640)

## 1.1.1 - 2023-02-05

### Fixed

- Don't include documentation files (e.g. `README.md`) in top-level (i.e.,
  `site-packages/`). (#657)
- Include documentation directory in sdist. (#657)

## 1.1.0 - 2022-12-01

### Added

- Added support for Python 3.11. (#603)
- More file types are recognised:
  - Kotlin script (`.kts`)
  - Android Interface Definition Language (`.aidl`)
  - Certificate files (`.pem`)
- Added comment styles:
  - Apache Velocity Template (Extensions: `.vm`, `.vtl`) (#554)
  - XQuery comment style (Extensions: `.xq(l|m|y|uery|)`) (#610)
- Some special endings are always stripped from copyright and licensing
  statements (#602):
  - `">` (and variations such as `'>`, `" >`, and `"/>`)
  - `] ::`

### Changed

- Removed `setup.py` and replaced it with a Poetry configuration. Maintainers
  beware. (#600)
- Updated PyPI development status to 'production/stable' (#381)
- The pre-commit hook now passes `lint` as an overridable argument. (#574)
- `addheader` has been renamed to `annotate`. The functionality remains the
  same. (#550)
- Bumped SPDX license list to v3.19.

### Deprecated

- `addheader` has been deprecated. It still works, but is now undocumented.
  (#550)

### Removed

- `setup.py`. (#600)
- Releases to PyPI are no longer GPG-signed. Support for this is not present in
  Poetry and not planned. (#600)
- Dependency on `requests` removed; using `urllib.request` from the standard
  library instead. (#600)

### Fixed

- Repair tests related to CVE-2022-39253 changes in upstream Git. New versions
  of Git no longer allow `git submodule add repository path` where repository is
  a file. A flag was added to explicitly allow this in the test framework.
  (#619)
- Sanitize xargs input in scripts documentation. (#525)
- License identifiers in comments with symmetrical ASCII art frames are now
  properly detected (#560)
- Fixed an error where copyright statements contained within a multi-line
  comment style on a single line could not be parsed (#593).
- In PHP files, add header after `<?php` (#543).

## 1.0.0 - 2022-05-19

A major release! Do not worry, no breaking changes but a development team
(@carmenbianca, @floriansnow, @linozen, @mxmehl and @nicorikken) that is
confident enough to declare the REUSE helper tool stable, and a bunch of
long-awaited features!

Apart from smaller changes under the hood and typical maintenance tasks, the
main additions are new flags to the `addheader` subcommand that ease recursive
and automatic operations, the ability to ignore areas of a file that contain
strings that may falsely be detected as copyright or license statements, and the
option to merge copyright lines. The tool now also has better handling of some
edge cases with copyright and license identifiers.

We would like to thank the many contributors to this release, among them
@ajinkyapatil8190, @aspiers, @ferdnyc, @Gri-ffin, @hexagonrecursion, @hoijui,
@Jakelyst, @Liambeguin, @rex4539, @robinkrahl, @rpavlik, @siiptuo, @thbde and
@ventosus.

### Added

- Extend [tool documentation](https://reuse.readthedocs.io) with scripts to help
  using this tool and automating some steps that are not built into the tool
  itself. (#500)
- Recommendations for installation/run methods: package managers and pipx (#457)
- Docker images for AArch64 (#478)
- Added the ability to ignore parts of a file when running `reuse lint`. Simply
  add `REUSE-IgnoreStart` and `REUSE-IgnoreEnd` as comments and all lines
  between the two will be ignored by the next run of `reuse lint`. (#463)
- [Meson subprojects](https://mesonbuild.com/Subprojects.html) are now ignored
  by default. (#496)
- More file types are recognised:
  - sbt build files (`.sbt`)
  - Vimscript files (`.vim`)
- Added `--skip-existing` flag to `addheader` in order to skip files that
  already contain SPDX information. This may be useful for only adding SPDX
  information to newly created files. (#480)
- Added `--recursive` flag to `addheader`. (#469)
- Preserve shebang for more script files:
  - V-Lang (#432)
- Ignore all SPDX files with their typical formats and extensions. (#494)
- Add support for merging copyright lines based on copyright statement,
  transforming multiple lines with a single year into a single line with a
  range. (#328)

### Changed

- Use `setuptools` instead of the deprecated `distutils` which will be removed
  with Python 3.12. (#451)
- `addheader --explicit-license` renamed to `--force-dot-license`. (#476)
- Dockerfiles for reuse-tool are now in a separate subdirectory `docker`. (#499)
- Updated SPDX license list to 3.17. (#513)
- The copyright detection mechanism now silently accepts the following strings:
  `Copyright(c)` and `Copyright(C)`. (#440)

### Deprecated

- Deprecated `--explicit-license` in favour of `--force-dot-license`.
  `--explicit-license` will remain useable (although undocumented) for the
  foreseeable future. (#476)

### Removed

- `JsxCommentStyle` in favor of using `CCommentStyle` directly (see section
  `Fixed`). (#406)

### Fixed

- Better support for unary "+" operator in license identifiers. For example, if
  `Apache-1.0+` appears as a declared license, it should not be identified as
  missing, bad, or unused if `LICENSES/Apache-1.0.txt` exists. It is, however,
  identified separately as a used license. (#123)
- When `addheader` creates a `.license` file, that file now has a newline at the
  end. (#477)
- Cleaned up internal string manipulation. (#477)
- JSX (`.jxs` and `.tsx`) actually uses C comment syntax as JSX blocks never
  stand at the beginning of the file where the licensing info needs to go.
  (#406)

## 0.14.0 - 2021-12-27

Happy holidays! This is mainly a maintenance release fixing some subcommands and
adding loads of supported file types and file names. However, you can also enjoy
the `supported-licenses` subcommand and the `--quiet` flag for linting as well
as better suggestions for license identifiers. Thanks to everyone who
contributed!

### Added

- `supported-licenses` command that lists all licenses supported by REUSE (#401)
- `--quiet` switch to the `lint` command (#402)
- Better suggestions for faulty SPDX license identifiers in `download` and
  `init` (#416)
- Python 3.10 support declared
- More file types are recognised:
  - Apache FreeMarker Template Language (`.ftl`)
  - AsciiDoc (`.adoc`, `.asc`, `.asciidoc`)
  - Bibliography (`.csl`)
  - C++ (`.cc` and `.hh`)
  - GraphQL (`.graphql`)
  - Handlebars (`.hbs`)
  - Markdown-linter config (`.mdlrc`)
  - MS Office (`.doc`, `.xls`, `.pptx` and many more)
  - Nimble (`.nim.cfg`, `.nimble`)
  - Open Document Format (`.odt`, `.ods`, `.fodp` and many more)
  - Perl plain old documentation (`.pod`)
  - Portable document format (`.pdf`)
  - Protobuf files (`.proto`)
  - Soy templates (`.soy`)
  - SuperCollider (`.sc`, `.scsyndef`)
  - Turtle/RDF (`.ttl`)
  - V-Lang (`.v`, `.vsh`)
  - Vue.js (`.vue`)
- More file names are recognised:
  - Doxygen (`Doxyfile`)
  - ESLint (`.eslintignore` and `.eslintrc`)
  - Meson options file (`meson_options.txt`)
  - NPM ignore (`.npmignore`)
  - Podman container files (`Containerfile`)
  - SuperCollider (`archive.sctxar`)
  - Yarn package manager (`.yarn.lock` and `.yarnrc`)

### Changed

- Updated SPDX license list to 3.15

### Fixed

- Fix Extensible Stylesheet Language (`.xsl`) to use HTML comment syntax
- Allow creating .license file for write-protected files (#347) (#418)
- Do not break XML files special first line (#378)
- Make `download` subcommand work correctly outside of project root and with
  `--root` (#430)

## 0.13.0 - 2021-06-11

### Added

- `addheader` recognises file types that specifically require .license files
  instead of headers using `UncommentableCommentStyle`. (#189)
- `.hgtags` is ignored. (#227)
- `spdx-symbol` added to possible copyright styles. (#350)
- `addheader` ignores case when matching file extensions and names. (#359)
- Provide `latest-debian` as Docker Hub tag, created by `Dockerfile-debian`.
  (#321)
- More file types are recognised:
  - Javascript modules (`.mjs`)
  - Jupyter Notebook (`.ipynb`)
  - Scalable Vector Graphics (`.svg`)
  - JSON (`.json`)
  - Comma-separated values (`.csv`)
  - Racket (`.rkt`)
  - Org-mode (`.org`)
  - LaTeX package files (`.sty`)
  - devicetree (`.dts`, `.dtsi`)
  - Bitbake (.bb, .bbappend, .bbclass)
  - XML schemas (`.xsd`)
  - OpenSCAD (`.scad`)
- More file names are recognised:
  - Bash configuration (`.bashrc`)
  - Coverage.py (`.coveragerc`)
  - Jenkins (`Jenkinsfile`)
  - SonarScanner (`sonar-project.properties`)
  - Gradle (`gradle-wrapper.properties`, `gradlew`)

### Changed

- Bump `alpine` Docker base image to 3.13. (#369)

### Fixed

- Fixed a regression where unused licenses were not at all detected. (#285)
- Declared dependency on `python-debian != 0.1.39` on Windows. This version does
  not import on Windows. (#310)
- `MANIFEST.in` is now recognised instead of the incorrect `Manifest.in` by
  `addheader`. (#306)
- `addheader` now checks whether a file is both readable and writeable instead
  of only writeable. (#241)
- `addheader` now preserves line endings. (#308)
- `download` does no longer fail when both `--output` and `--all` are used.
  (#326)
- Catch erroneous SPDX expressions. (#331)
- Updated SPDX license list to 3.13.

## 0.12.1 - 2020-12-17

### Fixed

- Bumped versions of requirements. (#288)

## 0.12.0 - 2020-12-16

This release was delayed due to the absence of the lead developer (Carmen, me,
the person writing these release notes). Many thanks to Max Mehl for
coordinating the project in my absence. Many thanks also to the contributors who
sent in pull requests, in reverse chronological order: Olaf Meeuwissen, Mikko
Piuola, Wolfgang Traylor, Paul Spooren, Robert Cohn, ethulhu, pukkamustard, and
Diego Elio Pettenò.

### Added

- Separate Docker image with additional executables installed
  (`fsfe/reuse:latest-extra`) (#238)
- Allow different styles of copyright lines: SPDX (default), String, String (C),
  String ©, and © (#248)
- Convenience function to update resources (SPDX license list and exceptions)
  (#268)
- More file types are recognised:
  - ClojureScript (`.cljc`, `.cljs`)
  - Fortran (`.F`, `.F90`, `.f90`, `.f95`, `.f03`, `.f`, `.for`)
  - Makefile (`.mk`)
  - PlantUML (`.iuml`, `.plantuml`, `.pu`, `.puml`)
  - R (`.R`, `.Renviron`, `.Rprofile`)
  - ReStructured Text (`.rst`)
  - RMarkdown (`.Rmd`)
  - Scheme (`.scm`)
  - TypeScript (`.ts`)
  - TypeScript JSX (`.tsx`)
  - Windows Batch (`.bat`)
- More file names are recognised:
  - .dockerignore
  - Gemfile
  - go.mod
  - meson.build
  - Rakefile

### Changed

- Use UTF-8 explicitly when reading files (#242)

### Fixed

- Updated license list to 3.11.

## 0.11.1 - 2020-06-08

### Fixed

- Similar to CAL-1.0 and CAL-1.0-Combined-Work-Exception, SHL-2.1 is now ignored
  because it contains an SPDX tag within itself.

## 0.11.0 - 2020-05-25

### Added

- Added `--skip-unrecognised` flag to `addheader` in order to skip files with
  unrecognised comment styles instead of aborting without processing any file.

### Changed

- Always write the output files encoded in UTF-8, explicitly. This is already
  the default on most Unix systems, but it was not on Windows.
- All symlinks and 0-sized files in projects are now ignored.

### Fixed

- The licenses CAL-1.0 and CAL-1.0-Combined-Work-Exception contain an SPDX tag
  within themselves. Files that are named after these licenses are now ignored.
- Fixed a bug where `addheader` wouldn't properly apply the template on
  `.license` files if the `.license` file was non-empty, but did not contain
  valid SPDX tags.

## 0.10.1 - 2020-05-14

### Fixed

- Updated license list to 3.8-106-g4cfec76.

## 0.10.0 - 2020-04-24

### Added

- Add support for autoconf comment style (listed as m4).
- More file types are recognised:
  - Cython (`.pyx`, `.pxd`)
  - Sass and SCSS (`.sass`, `.scss`)
  - XSL (`.xsl`)
  - Mailmap (`.mailmap`)
- Added `--single-line` and `--multi-line` flags to `addheader`. These flags
  force a certain comment style.

### Changed

- The Docker image has an entrypoint now. In effect, this means running:
  `docker run -v $(pwd):/data fsfe/reuse lint` instead of
  `docker run -v $(pwd):/data fsfe/reuse reuse lint`.

## 0.9.0 - 2020-04-21

### Added

- Added support for Mercurial 4.3+.
- A pre-commit hook has been added.
- When an incorrect SPDX identifier is forwarded to `download` or `init`, the
  tool now suggests what you might have meant.

### Changed

- Under the hood, a lot of code that has to do with Git and Mercurial was moved
  into its own module.
- The Docker image has been changed such that it now automagically runs
  `reuse lint` on the `/data` directory unless something else is specified by
  the user.

### Fixed

- Fixed a bug with `addheader --explicit-license` that would result in
  `file.license.license` if `file.license` already existed.
- Fixed a Windows-only bug to do with calling subprocesses.
- Fixed a rare bug that would trigger when a directory is both ignored and
  contains a `.git` file.

## 0.8.1 - 2020-02-22

### Added

- Support Jinja (Jinja2) comment style.
- Support all multi-line comment endings when parsing for SPDX information.

### Fixed

- Improvements to German translation by Thomas Doczkal.
- No longer remove newlines at the end of files when using `addheader`.
- There can now be a tab as whitespace after `SPDX-License-Identifier` and
  `SPDX-FileCopyrightText`.

## 0.8.0 - 2020-01-20

### Added

- Implemented `--root` argument to specify the root of the project without
  heuristics.
- The linter will complain about licenses without file extensions.
- Deprecated licenses are now recognised. `lint` will complain about deprecated
  licenses.
- ProjectReport generation (`lint`, `spdx`) now uses Python multiprocessing,
  more commonly called multi-threading outside of Python. This has a significant
  speedup of approximately 300% in testing. Because of overhead, performance
  increase is not exactly linear.
- For setups where multiprocessing is unsupported or unwanted,
  `--no-multiprocessing` is added as flag.
- `addheader` now recognises many more extensions. Too many to list here.
- `addheader` now also recognises full filenames such as `Makefile` and
  `.gitignore`.
- Added BibTex comment style.
- Updated translations:
  - Dutch (André Ockers, Carmen Bianca Bakker)
  - French (OliBug, Vincent Lequertier)
  - Galician (pd)
  - German (Max Mehl)
  - Esperanto (Carmen Bianca Bakker)
  - Portuguese (José Vieira)
  - Spanish (Roberto Bauglir)
  - Turkish (T. E. Kalayci)

### Changed

- The linter output has been very slightly re-ordered to be more internally
  consistent.
- `reuse --version` now prints a version with a Git hash on development
  versions. Towards that end, the tool now depends on `setuptools-scm` during
  setup. It is not a runtime dependency.

### Removed

- `lint` no longer accepts path arguments. Where previously one could do
  `reuse lint SUBDIRECTORY`, this is no longer possible. When linting, you must
  always lint the entire project. To change the project's root, use `--root`.
- `FileReportInfo` has been removed. `FileReport` is used instead.

### Fixed

- A license that does not have a file extension, but whose full name is a valid
  SPDX License Identifier, is now correctly identified as such. The linter will
  complain about them, however.
- If the linter detects a license as being a bad license, that license can now
  also be detected as being missing.
- Performance of `project.all_files()` has been improved by quite a lot.
- Files with CRLF line endings are now better supported.

## 0.7.0 - 2019-11-28

### Changed

- The program's package name on PyPI has been changed from `fsfe-reuse` to
  `reuse`. `fsfe-reuse==1.0.0` has been created as an alias that depends on
  `reuse`. `fsfe-reuse` will not receive any more updates, but will still host
  the old versions.
- For users of `fsfe-reuse`, this means:
  - If you depend on `fsfe-reuse` or `fsfe-reuse>=0.X.Y` in your
    requirements.txt, you will get the latest version of `reuse` when you
    install `fsfe-reuse`. You may like to change the name to `reuse` explicitly,
    but this is not strictly necessary.
  - If you depend on `fsfe-reuse==0.X.Y`, then you will keep getting that
    version. When you bump the version you depend on, you will need to change
    the name to `reuse`.
  - If you depend on `fsfe-reuse>=0.X.Y<1.0.0`, then 0.6.0 will be the latest
    version you receive. In order to get a later version, you will need to
    change the name to `reuse`.

## 0.6.0 - 2019-11-19

### Added

- `--include-submodules` is added to also include submodules when linting et
  cetera.
- `addheader` now also recognises the following extensions:
  - .kt
  - .xml
  - .yaml
  - .yml

### Changed

- Made the workaround for `MachineReadableFormatError` introduced in 0.5.2 more
  generic.
- Improved shebang detection in `addheader`.
- For `addheader`, the SPDX comment block now need not be the first thing in the
  file. It will find the SPDX comment block and deal with it in-place.
- Git submodules are now ignored by default.
- `addheader --explicit-license` now no longer breaks on unsupported filetypes.

## 0.5.2 - 2019-10-27

### Added

- `python3 -m reuse` now works.

### Changed

- Updated license list to 3.6-2-g2a14810.

### Fixed

- Performance of `reuse lint` improved by at least a factor of 2. It no longer
  does any checksums on files behind the scenes.
- Also handle `MachineReadableFormatError` when parsing DEP5 files. Tries to
  import that error. If the import is unsuccessful, it is handled.

## 0.5.1 - 2019-10-24 [YANKED]

This release was replaced by 0.5.2 due to importing
`MachineReadableFormatError`, which is not a backwards-compatible change.

## 0.5.0 - 2019-08-29

### Added

- TeX and ML comment styles added.
- Added `--year` and `--exclude-year` to `reuse addheader`.
- Added `--template` to `reuse addheader`.
- Added `--explicit-license` to `reuse addheader`.
- `binaryornot` added as new dependency.
- Greatly improved the usage documentation.

### Changed

- `reuse addheader` now automatically adds the current year to the copyright
  notice.
- `reuse addheader` preserves the original header below the new header if it did
  not contain any SPDX information.
- `reuse addheader` now correctly handles `.license` files.
- Bad licenses are no longer resolved to LicenseRef-Unknown<n>. They are instead
  resolved to the stem of the path. This reduces the magic in the code base.
- `.gitkeep` files are now ignored by the tool.
- Changed Lisp's comment character from ';;' to ';'.

## 0.4.1 - 2019-08-07

### Added

- `--all` argument help to `reuse download`, which downloads all detected
  missing licenses.

### Fixed

- When using `reuse addheader` on a file that contains a shebang, the shebang is
  preserved.
- Copyright lines in `reuse spdx` are now sorted.
- Some publicly visible TODOs were patched away.

## 0.4.0 - 2019-08-07

This release is a major overhaul and refactoring of the tool. Its primary focus
is improved usability and speed, as well as adhering to version 3.0 of the REUSE
Specification.

### Added

- `reuse addheader` has been added as a way to automatically add copyright
  statements and license identifiers to the headers of files. It is currently
  not complete.
- `reuse init` has been added as a way to initialise a REUSE project. Its
  functionality is currently scarce, but should improve in the future.

### Changed

- `reuse lint` now provides a helpful summary instead of merely spitting out
  non-compliant files.
- `reuse compile` is now `reuse spdx`.
- In addition to `Copyright` and `©`, copyright lines can be marked with the tag
  `SPDX-FileCopyrightText:`. This is the new recommended default.
- Project no longer depends on pygit2.
- The list of SPDX licenses has been updated.
- `Valid-License-Identifier` is no longer used, and licenses and exceptions can
  now only live inside of the LICENSES/ directory.

### Removed

- Removed `--ignore-debian`.
- Removed `--spdx-mandatory`, `--copyright-mandatory`, `--ignore-missing`
  arguments from `reuse lint`.
- Remove `reuse license`.
- GPL-3.0 and GPL-3.0+ (and all other similar GPL licenses) are no longer
  detected as SPDX identifiers. Use GPL-3.0-only and GPL-3.0-or-later instead.

### Fixed

- Scanning a Git directory is a lot faster now.
- Scanning binary files is a lot faster now.

## 0.3.4 - 2019-04-15

This release should be a short-lived one. A new (slightly
backwards-incompatible) version is in the works.

### Added

- Copyrights can now start with `©` in addition to `Copyright`. The former is
  now recommended, but they are functionally similar.

### Changed

- The source code of reuse is now formatted with black.
- The repository has been moved from <https://git.fsfe.org/reuse/reuse> to
  <https://gitlab.com/reuse/reuse>.

## 0.3.3 - 2018-07-15

### Fixed

- Any files with the suffix `.spdx` are no longer considered licenses.

## 0.3.2 - 2018-07-15

### Fixed

- The documentation now builds under Python 3.7.

## 0.3.1 - 2018-07-14

### Fixed

- When using reuse from a child directory using pygit2, correctly find the root.

## 0.3.0 - 2018-05-16

### Changed

- The output of `reuse compile` is now deterministic. The files, copyright lines
  and SPDX expressions are sorted alphabetically.

### Fixed

- When a GPL license could not be found, the correct `-only` or `-or-later`
  extension is now used in the warning message, rather than a bare `GPL-3.0`.
- If you have a license listed as `SPDX-Valid-License: GPL-3.0-or-later`, this
  now correctly matches corresponding SPDX identifiers. Still it is recommended
  to use `SPDX-Valid-License: GPL-3.0` instead.

## 0.2.0 - 2018-04-17

### Added

- Internationalisation support added. Initial support for:
  - English.
  - Dutch.
  - Esperanto.
  - Spanish.

### Fixed

- The license list of SPDX 3.0 has deprecated `GPL-3.0` and `GPL-3.0+` et al in
  favour of `GPL-3.0-only` and `GPL-3.0-or-later`. The program has been amended
  to accommodate sufficiently for those licenses.

### Changed

- `Project.reuse_info_of` now extracts, combines and returns information both
  from the file itself and from debian/copyright.
- `ReuseInfo` now holds sets instead of lists.
  - As a result of this, `ReuseInfo` will not hold duplicates of copyright lines
    or SPDX expressions.
- click removed as dependency. Good old argparse from the library is used
  instead.

## 0.1.1 - 2017-12-14

### Changed

- The `reuse --help` text has been tidied up a little bit.

### Fixed

- Release date in change log fixed.
- The PyPI homepage now gets reStructuredText instead of Markdown.

## 0.1.0 - 2017-12-14

### Added

- Successfully parse old-style C and HTML comments now.
- Added `reuse compile`, which creates an SPDX bill of materials.
- Added `--ignore-missing` to `reuse lint`.
- Allow to specify multiple paths to `reuse lint`.
- `chardet` added as dependency.
- `pygit2` added as soft dependency. reuse remains usable without it, but the
  performance with `pygit2` is significantly better. Because `pygit2` has a
  non-Python dependency (`libgit2`), it must be installed independently by the
  user. In the future, when reuse is packaged natively, this will not be an
  issue.

### Changed

- Updated to version 2.0 of the REUSE recommendations. The most important change
  is that `License-Filename` is no longer used. Instead, the filename is
  deducted from `SPDX-License-Identifier`. This change is **NOT** backwards
  compatible.
- The conditions for linting have changed. A file is now non-compliant when:
  - The license associated with the file could not be found.
  - There is no SPDX expression associated with the file.
  - There is no copyright notice associated with the file.
- Only read the first 4 KiB (by default) from code files rather than the entire
  file when searching for SPDX tags. This speeds up the tool a bit.
- `Project.reuse_info_of` no longer raises an exception. Instead, it returns an
  empty `ReuseInfo` object when no reuse information is found.
- Logging is a lot prettier now. Only output entries from the `reuse` module.

### Fixed

- `reuse --ignore-debian compile` now works as expected.
- The tool no longer breaks when reading a file that has a non-UTF-8 encoding.
  Instead, `chardet` is used to detect the encoding before reading the file. If
  a file still has errors during decoding, those errors are silently ignored and
  replaced.

## 0.0.4 - 2017-11-06

### Fixed

- Removed dependency on `os.PathLike` so that Python 3.5 is actually supported

## 0.0.3 - 2017-11-06

### Fixed

- Fixed the link to PyPI in the README.

## 0.0.2 - 2017-11-03

This is a very early development release aimed at distributing the program as
soon as possible. Because this is the first release, the changelog is a little
empty beyond "created the program".

The program can do roughly the following:

- Detect the license of a given file through one of three methods (in order of
  precedence):
  - Information embedded in the .license file.
  - Information embedded in its header.
  - Information from the global debian/copyright file.
- Find and report all files in a project tree of which the license could not be
  found.
- Ignore files ignored by Git.
- Do some logging into STDERR.<|MERGE_RESOLUTION|>--- conflicted
+++ resolved
@@ -63,12 +63,9 @@
 
 - Fixed automatic generation of Sphinx documentation via readthedocs.io by
   adding a `.readthedocs.yaml` configuration file (#648)
-<<<<<<< HEAD
 - Fixed a compatibility issue where reuse could not be installed (built) if
   gettext is not installed. (#691)
-=======
 - Translations are available in Docker images. (#701)
->>>>>>> 71f76cba
 
 ### Security
 
