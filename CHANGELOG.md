<!--
SPDX-FileCopyrightText: 2017 Free Software Foundation Europe e.V. <https://fsfe.org>
SPDX-FileCopyrightText: © 2020 Liferay, Inc. <https://liferay.com>

SPDX-License-Identifier: CC-BY-SA-4.0
-->

# Change log

This change log follows the [Keep a Changelog](http://keepachangelog.com/) spec.
Every release contains the following sections:

- `Added` for new features.
- `Changed` for changes in existing functionality.
- `Deprecated` for soon-to-be removed features.
- `Removed` for now removed features.
- `Fixed` for any bug fixes.
- `Security` in case of vulnerabilities.

The versions follow [semantic versioning](https://semver.org).

<!--
## Unreleased - YYYY-MM-DD

### Added

### Changed

### Deprecated

### Removed

### Fixed

### Security
-->

<<<<<<< HEAD
## Unreleased - YYYY-MM-DD

### Added

- More file types are recognised:
  - Fennel (`.fnl`) (#638)
  - CommonJS (`.cjs`) (#632)
  - Qt .pro (`.pro`) (#632)
- More files are recognised:
  - Clang format (`.clang-format`) (#632)
- Added loglevel argument to pytest and skip one test if loglevel is too high
  (#645).

### Changed

### Deprecated

### Removed

### Fixed

- Fixed automatic generation of Sphinx documentation via readthedocs.io by
  adding a `.readthedocs.yaml` configuration file (#648)

### Security
=======
## 1.1.2 - 2023-02-09

### Fixed

- Note to maintainers: It is now possible/easier to use the `build` module to
  build this module. Previously, there was a namespace conflict. (#640)
>>>>>>> 86f057b6

## 1.1.1 - 2023-02-05

### Fixed

- Don't include documentation files (e.g. `README.md`) in top-level (i.e.,
  `site-packages/`). (#657)
- Include documentation directory in sdist. (#657)

## 1.1.0 - 2022-12-01

### Added

- Added support for Python 3.11. (#603)
- More file types are recognised:
  - Kotlin script (`.kts`)
  - Android Interface Definition Language (`.aidl`)
  - Certificate files (`.pem`)
- Added comment styles:
  - Apache Velocity Template (Extensions: `.vm`, `.vtl`) (#554)
  - XQuery comment style (Extensions: `.xq(l|m|y|uery|)`) (#610)
- Some special endings are always stripped from copyright and licensing
  statements (#602):
  - `">` (and variations such as `'>`, `" >`, and `"/>`)
  - `] ::`

### Changed

- Removed `setup.py` and replaced it with a Poetry configuration. Maintainers
  beware. (#600)
- Updated PyPI development status to 'production/stable' (#381)
- The pre-commit hook now passes `lint` as an overridable argument. (#574)
- `addheader` has been renamed to `annotate`. The functionality remains the
  same. (#550)
- Bumped SPDX license list to v3.19.

### Deprecated

- `addheader` has been deprecated. It still works, but is now undocumented.
  (#550)

### Removed

- `setup.py`. (#600)
- Releases to PyPI are no longer GPG-signed. Support for this is not present in
  Poetry and not planned. (#600)
- Dependency on `requests` removed; using `urllib.request` from the standard
  library instead. (#600)

### Fixed

- Repair tests related to CVE-2022-39253 changes in upstream Git. New versions
  of Git no longer allow `git submodule add repository path` where repository is
  a file. A flag was added to explicitly allow this in the test framework.
  (#619)
- Sanitize xargs input in scripts documentation. (#525)
- License identifiers in comments with symmetrical ASCII art frames are now
  properly detected (#560)
- Fixed an error where copyright statements contained within a multi-line
  comment style on a single line could not be parsed (#593).
- In PHP files, add header after `<?php` (#543).

## 1.0.0 - 2022-05-19

A major release! Do not worry, no breaking changes but a development team
(@carmenbianca, @floriansnow, @linozen, @mxmehl and @nicorikken) that is
confident enough to declare the REUSE helper tool stable, and a bunch of
long-awaited features!

Apart from smaller changes under the hood and typical maintenance tasks, the
main additions are new flags to the `addheader` subcommand that ease recursive
and automatic operations, the ability to ignore areas of a file that contain
strings that may falsely be detected as copyright or license statements, and the
option to merge copyright lines. The tool now also has better handling of some
edge cases with copyright and license identifiers.

We would like to thank the many contributors to this release, among them
@ajinkyapatil8190, @aspiers, @ferdnyc, @Gri-ffin, @hexagonrecursion, @hoijui,
@Jakelyst, @Liambeguin, @rex4539, @robinkrahl, @rpavlik, @siiptuo, @thbde and
@ventosus.

### Added

- Extend [tool documentation](https://reuse.readthedocs.io) with scripts to help
  using this tool and automating some steps that are not built into the tool
  itself. (#500)
- Recommendations for installation/run methods: package managers and pipx (#457)
- Docker images for AArch64 (#478)
- Added the ability to ignore parts of a file when running `reuse lint`. Simply
  add `REUSE-IgnoreStart` and `REUSE-IgnoreEnd` as comments and all lines
  between the two will be ignored by the next run of `reuse lint`. (#463)
- [Meson subprojects](https://mesonbuild.com/Subprojects.html) are now ignored
  by default. (#496)
- More file types are recognised:
  - sbt build files (`.sbt`)
  - Vimscript files (`.vim`)
- Added `--skip-existing` flag to `addheader` in order to skip files that
  already contain SPDX information. This may be useful for only adding SPDX
  information to newly created files. (#480)
- Added `--recursive` flag to `addheader`. (#469)
- Preserve shebang for more script files:
  - V-Lang (#432)
- Ignore all SPDX files with their typical formats and extensions. (#494)
- Add support for merging copyright lines based on copyright statement,
  transforming multiple lines with a single year into a single line with a
  range. (#328)

### Changed

- Use `setuptools` instead of the deprecated `distutils` which will be removed
  with Python 3.12. (#451)
- `addheader --explicit-license` renamed to `--force-dot-license`. (#476)
- Dockerfiles for reuse-tool are now in a separate subdirectory `docker`. (#499)
- Updated SPDX license list to 3.17. (#513)
- The copyright detection mechanism now silently accepts the following strings:
  `Copyright(c)` and `Copyright(C)`. (#440)

### Deprecated

- Deprecated `--explicit-license` in favour of `--force-dot-license`.
  `--explicit-license` will remain useable (although undocumented) for the
  foreseeable future. (#476)

### Removed

- `JsxCommentStyle` in favor of using `CCommentStyle` directly (see section
  `Fixed`). (#406)

### Fixed

- Better support for unary "+" operator in license identifiers. For example, if
  `Apache-1.0+` appears as a declared license, it should not be identified as
  missing, bad, or unused if `LICENSES/Apache-1.0.txt` exists. It is, however,
  identified separately as a used license. (#123)
- When `addheader` creates a `.license` file, that file now has a newline at the
  end. (#477)
- Cleaned up internal string manipulation. (#477)
- JSX (`.jxs` and `.tsx`) actually uses C comment syntax as JSX blocks never
  stand at the beginning of the file where the licensing info needs to go.
  (#406)

## 0.14.0 - 2021-12-27

Happy holidays! This is mainly a maintenance release fixing some subcommands and
adding loads of supported file types and file names. However, you can also enjoy
the `supported-licenses` subcommand and the `--quiet` flag for linting as well
as better suggestions for license identifiers. Thanks to everyone who
contributed!

### Added

- `supported-licenses` command that lists all licenses supported by REUSE (#401)
- `--quiet` switch to the `lint` command (#402)
- Better suggestions for faulty SPDX license identifiers in `download` and
  `init` (#416)
- Python 3.10 support declared
- More file types are recognised:
  - Apache FreeMarker Template Language (`.ftl`)
  - AsciiDoc (`.adoc`, `.asc`, `.asciidoc`)
  - Bibliography (`.csl`)
  - C++ (`.cc` and `.hh`)
  - GraphQL (`.graphql`)
  - Handlebars (`.hbs`)
  - Markdown-linter config (`.mdlrc`)
  - MS Office (`.doc`, `.xls`, `.pptx` and many more)
  - Nimble (`.nim.cfg`, `.nimble`)
  - Open Document Format (`.odt`, `.ods`, `.fodp` and many more)
  - Perl plain old documentation (`.pod`)
  - Portable document format (`.pdf`)
  - Protobuf files (`.proto`)
  - Soy templates (`.soy`)
  - SuperCollider (`.sc`, `.scsyndef`)
  - Turtle/RDF (`.ttl`)
  - V-Lang (`.v`, `.vsh`)
  - Vue.js (`.vue`)
- More file names are recognised:
  - Doxygen (`Doxyfile`)
  - ESLint (`.eslintignore` and `.eslintrc`)
  - Meson options file (`meson_options.txt`)
  - NPM ignore (`.npmignore`)
  - Podman container files (`Containerfile`)
  - SuperCollider (`archive.sctxar`)
  - Yarn package manager (`.yarn.lock` and `.yarnrc`)

### Changed

- Updated SPDX license list to 3.15

### Fixed

- Fix Extensible Stylesheet Language (`.xsl`) to use HTML comment syntax
- Allow creating .license file for write-protected files (#347) (#418)
- Do not break XML files special first line (#378)
- Make `download` subcommand work correctly outside of project root and with
  `--root` (#430)

## 0.13.0 - 2021-06-11

### Added

- `addheader` recognises file types that specifically require .license files
  instead of headers using `UncommentableCommentStyle`. (#189)
- `.hgtags` is ignored. (#227)
- `spdx-symbol` added to possible copyright styles. (#350)
- `addheader` ignores case when matching file extensions and names. (#359)
- Provide `latest-debian` as Docker Hub tag, created by `Dockerfile-debian`.
  (#321)
- More file types are recognised:
  - Javascript modules (`.mjs`)
  - Jupyter Notebook (`.ipynb`)
  - Scalable Vector Graphics (`.svg`)
  - JSON (`.json`)
  - Comma-separated values (`.csv`)
  - Racket (`.rkt`)
  - Org-mode (`.org`)
  - LaTeX package files (`.sty`)
  - devicetree (`.dts`, `.dtsi`)
  - Bitbake (.bb, .bbappend, .bbclass)
  - XML schemas (`.xsd`)
  - OpenSCAD (`.scad`)
- More file names are recognised:
  - Bash configuration (`.bashrc`)
  - Coverage.py (`.coveragerc`)
  - Jenkins (`Jenkinsfile`)
  - SonarScanner (`sonar-project.properties`)
  - Gradle (`gradle-wrapper.properties`, `gradlew`)

### Changed

- Bump `alpine` Docker base image to 3.13. (#369)

### Fixed

- Fixed a regression where unused licenses were not at all detected. (#285)
- Declared dependency on `python-debian != 0.1.39` on Windows. This version does
  not import on Windows. (#310)
- `MANIFEST.in` is now recognised instead of the incorrect `Manifest.in` by
  `addheader`. (#306)
- `addheader` now checks whether a file is both readable and writeable instead
  of only writeable. (#241)
- `addheader` now preserves line endings. (#308)
- `download` does no longer fail when both `--output` and `--all` are used.
  (#326)
- Catch erroneous SPDX expressions. (#331)
- Updated SPDX license list to 3.13.

## 0.12.1 - 2020-12-17

### Fixed

- Bumped versions of requirements. (#288)

## 0.12.0 - 2020-12-16

This release was delayed due to the absence of the lead developer (Carmen, me,
the person writing these release notes). Many thanks to Max Mehl for
coordinating the project in my absence. Many thanks also to the contributors who
sent in pull requests, in reverse chronological order: Olaf Meeuwissen, Mikko
Piuola, Wolfgang Traylor, Paul Spooren, Robert Cohn, ethulhu, pukkamustard, and
Diego Elio Pettenò.

### Added

- Separate Docker image with additional executables installed
  (`fsfe/reuse:latest-extra`) (#238)
- Allow different styles of copyright lines: SPDX (default), String, String (C),
  String ©, and © (#248)
- Convenience function to update resources (SPDX license list and exceptions)
  (#268)
- More file types are recognised:
  - ClojureScript (`.cljc`, `.cljs`)
  - Fortran (`.F`, `.F90`, `.f90`, `.f95`, `.f03`, `.f`, `.for`)
  - Makefile (`.mk`)
  - PlantUML (`.iuml`, `.plantuml`, `.pu`, `.puml`)
  - R (`.R`, `.Renviron`, `.Rprofile`)
  - ReStructured Text (`.rst`)
  - RMarkdown (`.Rmd`)
  - Scheme (`.scm`)
  - TypeScript (`.ts`)
  - TypeScript JSX (`.tsx`)
  - Windows Batch (`.bat`)
- More file names are recognised:
  - .dockerignore
  - Gemfile
  - go.mod
  - meson.build
  - Rakefile

### Changed

- Use UTF-8 explicitly when reading files (#242)

### Fixed

- Updated license list to 3.11.

## 0.11.1 - 2020-06-08

### Fixed

- Similar to CAL-1.0 and CAL-1.0-Combined-Work-Exception, SHL-2.1 is now ignored
  because it contains an SPDX tag within itself.

## 0.11.0 - 2020-05-25

### Added

- Added `--skip-unrecognised` flag to `addheader` in order to skip files with
  unrecognised comment styles instead of aborting without processing any file.

### Changed

- Always write the output files encoded in UTF-8, explicitly. This is already
  the default on most Unix systems, but it was not on Windows.
- All symlinks and 0-sized files in projects are now ignored.

### Fixed

- The licenses CAL-1.0 and CAL-1.0-Combined-Work-Exception contain an SPDX tag
  within themselves. Files that are named after these licenses are now ignored.
- Fixed a bug where `addheader` wouldn't properly apply the template on
  `.license` files if the `.license` file was non-empty, but did not contain
  valid SPDX tags.

## 0.10.1 - 2020-05-14

### Fixed

- Updated license list to 3.8-106-g4cfec76.

## 0.10.0 - 2020-04-24

### Added

- Add support for autoconf comment style (listed as m4).
- More file types are recognised:
  - Cython (`.pyx`, `.pxd`)
  - Sass and SCSS (`.sass`, `.scss`)
  - XSL (`.xsl`)
  - Mailmap (`.mailmap`)
- Added `--single-line` and `--multi-line` flags to `addheader`. These flags
  force a certain comment style.

### Changed

- The Docker image has an entrypoint now. In effect, this means running:
  `docker run -v $(pwd):/data fsfe/reuse lint` instead of
  `docker run -v $(pwd):/data fsfe/reuse reuse lint`.

## 0.9.0 - 2020-04-21

### Added

- Added support for Mercurial 4.3+.
- A pre-commit hook has been added.
- When an incorrect SPDX identifier is forwarded to `download` or `init`, the
  tool now suggests what you might have meant.

### Changed

- Under the hood, a lot of code that has to do with Git and Mercurial was moved
  into its own module.
- The Docker image has been changed such that it now automagically runs
  `reuse lint` on the `/data` directory unless something else is specified by
  the user.

### Fixed

- Fixed a bug with `addheader --explicit-license` that would result in
  `file.license.license` if `file.license` already existed.
- Fixed a Windows-only bug to do with calling subprocesses.
- Fixed a rare bug that would trigger when a directory is both ignored and
  contains a `.git` file.

## 0.8.1 - 2020-02-22

### Added

- Support Jinja (Jinja2) comment style.
- Support all multi-line comment endings when parsing for SPDX information.

### Fixed

- Improvements to German translation by Thomas Doczkal.
- No longer remove newlines at the end of files when using `addheader`.
- There can now be a tab as whitespace after `SPDX-License-Identifier` and
  `SPDX-FileCopyrightText`.

## 0.8.0 - 2020-01-20

### Added

- Implemented `--root` argument to specify the root of the project without
  heuristics.
- The linter will complain about licenses without file extensions.
- Deprecated licenses are now recognised. `lint` will complain about deprecated
  licenses.
- ProjectReport generation (`lint`, `spdx`) now uses Python multiprocessing,
  more commonly called multi-threading outside of Python. This has a significant
  speedup of approximately 300% in testing. Because of overhead, performance
  increase is not exactly linear.
- For setups where multiprocessing is unsupported or unwanted,
  `--no-multiprocessing` is added as flag.
- `addheader` now recognises many more extensions. Too many to list here.
- `addheader` now also recognises full filenames such as `Makefile` and
  `.gitignore`.
- Added BibTex comment style.
- Updated translations:
  - Dutch (André Ockers, Carmen Bianca Bakker)
  - French (OliBug, Vincent Lequertier)
  - Galician (pd)
  - German (Max Mehl)
  - Esperanto (Carmen Bianca Bakker)
  - Portuguese (José Vieira)
  - Spanish (Roberto Bauglir)
  - Turkish (T. E. Kalayci)

### Changed

- The linter output has been very slightly re-ordered to be more internally
  consistent.
- `reuse --version` now prints a version with a Git hash on development
  versions. Towards that end, the tool now depends on `setuptools-scm` during
  setup. It is not a runtime dependency.

### Removed

- `lint` no longer accepts path arguments. Where previously one could do
  `reuse lint SUBDIRECTORY`, this is no longer possible. When linting, you must
  always lint the entire project. To change the project's root, use `--root`.
- `FileReportInfo` has been removed. `FileReport` is used instead.

### Fixed

- A license that does not have a file extension, but whose full name is a valid
  SPDX License Identifier, is now correctly identified as such. The linter will
  complain about them, however.
- If the linter detects a license as being a bad license, that license can now
  also be detected as being missing.
- Performance of `project.all_files()` has been improved by quite a lot.
- Files with CRLF line endings are now better supported.

## 0.7.0 - 2019-11-28

### Changed

- The program's package name on PyPI has been changed from `fsfe-reuse` to
  `reuse`. `fsfe-reuse==1.0.0` has been created as an alias that depends on
  `reuse`. `fsfe-reuse` will not receive any more updates, but will still host
  the old versions.
- For users of `fsfe-reuse`, this means:
  - If you depend on `fsfe-reuse` or `fsfe-reuse>=0.X.Y` in your
    requirements.txt, you will get the latest version of `reuse` when you
    install `fsfe-reuse`. You may like to change the name to `reuse` explicitly,
    but this is not strictly necessary.
  - If you depend on `fsfe-reuse==0.X.Y`, then you will keep getting that
    version. When you bump the version you depend on, you will need to change
    the name to `reuse`.
  - If you depend on `fsfe-reuse>=0.X.Y<1.0.0`, then 0.6.0 will be the latest
    version you receive. In order to get a later version, you will need to
    change the name to `reuse`.

## 0.6.0 - 2019-11-19

### Added

- `--include-submodules` is added to also include submodules when linting et
  cetera.
- `addheader` now also recognises the following extensions:
  - .kt
  - .xml
  - .yaml
  - .yml

### Changed

- Made the workaround for `MachineReadableFormatError` introduced in 0.5.2 more
  generic.
- Improved shebang detection in `addheader`.
- For `addheader`, the SPDX comment block now need not be the first thing in the
  file. It will find the SPDX comment block and deal with it in-place.
- Git submodules are now ignored by default.
- `addheader --explicit-license` now no longer breaks on unsupported filetypes.

## 0.5.2 - 2019-10-27

### Added

- `python3 -m reuse` now works.

### Changed

- Updated license list to 3.6-2-g2a14810.

### Fixed

- Performance of `reuse lint` improved by at least a factor of 2. It no longer
  does any checksums on files behind the scenes.
- Also handle `MachineReadableFormatError` when parsing DEP5 files. Tries to
  import that error. If the import is unsuccessful, it is handled.

## 0.5.1 - 2019-10-24 [YANKED]

This release was replaced by 0.5.2 due to importing
`MachineReadableFormatError`, which is not a backwards-compatible change.

## 0.5.0 - 2019-08-29

### Added

- TeX and ML comment styles added.
- Added `--year` and `--exclude-year` to `reuse addheader`.
- Added `--template` to `reuse addheader`.
- Added `--explicit-license` to `reuse addheader`.
- `binaryornot` added as new dependency.
- Greatly improved the usage documentation.

### Changed

- `reuse addheader` now automatically adds the current year to the copyright
  notice.
- `reuse addheader` preserves the original header below the new header if it did
  not contain any SPDX information.
- `reuse addheader` now correctly handles `.license` files.
- Bad licenses are no longer resolved to LicenseRef-Unknown<n>. They are instead
  resolved to the stem of the path. This reduces the magic in the code base.
- `.gitkeep` files are now ignored by the tool.
- Changed Lisp's comment character from ';;' to ';'.

## 0.4.1 - 2019-08-07

### Added

- `--all` argument help to `reuse download`, which downloads all detected
  missing licenses.

### Fixed

- When using `reuse addheader` on a file that contains a shebang, the shebang is
  preserved.
- Copyright lines in `reuse spdx` are now sorted.
- Some publicly visible TODOs were patched away.

## 0.4.0 - 2019-08-07

This release is a major overhaul and refactoring of the tool. Its primary focus
is improved usability and speed, as well as adhering to version 3.0 of the REUSE
Specification.

### Added

- `reuse addheader` has been added as a way to automatically add copyright
  statements and license identifiers to the headers of files. It is currently
  not complete.
- `reuse init` has been added as a way to initialise a REUSE project. Its
  functionality is currently scarce, but should improve in the future.

### Changed

- `reuse lint` now provides a helpful summary instead of merely spitting out
  non-compliant files.
- `reuse compile` is now `reuse spdx`.
- In addition to `Copyright` and `©`, copyright lines can be marked with the tag
  `SPDX-FileCopyrightText:`. This is the new recommended default.
- Project no longer depends on pygit2.
- The list of SPDX licenses has been updated.
- `Valid-License-Identifier` is no longer used, and licenses and exceptions can
  now only live inside of the LICENSES/ directory.

### Removed

- Removed `--ignore-debian`.
- Removed `--spdx-mandatory`, `--copyright-mandatory`, `--ignore-missing`
  arguments from `reuse lint`.
- Remove `reuse license`.
- GPL-3.0 and GPL-3.0+ (and all other similar GPL licenses) are no longer
  detected as SPDX identifiers. Use GPL-3.0-only and GPL-3.0-or-later instead.

### Fixed

- Scanning a Git directory is a lot faster now.
- Scanning binary files is a lot faster now.

## 0.3.4 - 2019-04-15

This release should be a short-lived one. A new (slightly
backwards-incompatible) version is in the works.

### Added

- Copyrights can now start with `©` in addition to `Copyright`. The former is
  now recommended, but they are functionally similar.

### Changed

- The source code of reuse is now formatted with black.
- The repository has been moved from <https://git.fsfe.org/reuse/reuse> to
  <https://gitlab.com/reuse/reuse>.

## 0.3.3 - 2018-07-15

### Fixed

- Any files with the suffix `.spdx` are no longer considered licenses.

## 0.3.2 - 2018-07-15

### Fixed

- The documentation now builds under Python 3.7.

## 0.3.1 - 2018-07-14

### Fixed

- When using reuse from a child directory using pygit2, correctly find the root.

## 0.3.0 - 2018-05-16

### Changed

- The output of `reuse compile` is now deterministic. The files, copyright lines
  and SPDX expressions are sorted alphabetically.

### Fixed

- When a GPL license could not be found, the correct `-only` or `-or-later`
  extension is now used in the warning message, rather than a bare `GPL-3.0`.
- If you have a license listed as `SPDX-Valid-License: GPL-3.0-or-later`, this
  now correctly matches corresponding SPDX identifiers. Still it is recommended
  to use `SPDX-Valid-License: GPL-3.0` instead.

## 0.2.0 - 2018-04-17

### Added

- Internationalisation support added. Initial support for:
  - English.
  - Dutch.
  - Esperanto.
  - Spanish.

### Fixed

- The license list of SPDX 3.0 has deprecated `GPL-3.0` and `GPL-3.0+` et al in
  favour of `GPL-3.0-only` and `GPL-3.0-or-later`. The program has been amended
  to accommodate sufficiently for those licenses.

### Changed

- `Project.reuse_info_of` now extracts, combines and returns information both
  from the file itself and from debian/copyright.
- `ReuseInfo` now holds sets instead of lists.
  - As a result of this, `ReuseInfo` will not hold duplicates of copyright lines
    or SPDX expressions.
- click removed as dependency. Good old argparse from the library is used
  instead.

## 0.1.1 - 2017-12-14

### Changed

- The `reuse --help` text has been tidied up a little bit.

### Fixed

- Release date in change log fixed.
- The PyPI homepage now gets reStructuredText instead of Markdown.

## 0.1.0 - 2017-12-14

### Added

- Successfully parse old-style C and HTML comments now.
- Added `reuse compile`, which creates an SPDX bill of materials.
- Added `--ignore-missing` to `reuse lint`.
- Allow to specify multiple paths to `reuse lint`.
- `chardet` added as dependency.
- `pygit2` added as soft dependency. reuse remains usable without it, but the
  performance with `pygit2` is significantly better. Because `pygit2` has a
  non-Python dependency (`libgit2`), it must be installed independently by the
  user. In the future, when reuse is packaged natively, this will not be an
  issue.

### Changed

- Updated to version 2.0 of the REUSE recommendations. The most important change
  is that `License-Filename` is no longer used. Instead, the filename is
  deducted from `SPDX-License-Identifier`. This change is **NOT** backwards
  compatible.
- The conditions for linting have changed. A file is now non-compliant when:
  - The license associated with the file could not be found.
  - There is no SPDX expression associated with the file.
  - There is no copyright notice associated with the file.
- Only read the first 4 KiB (by default) from code files rather than the entire
  file when searching for SPDX tags. This speeds up the tool a bit.
- `Project.reuse_info_of` no longer raises an exception. Instead, it returns an
  empty `ReuseInfo` object when no reuse information is found.
- Logging is a lot prettier now. Only output entries from the `reuse` module.

### Fixed

- `reuse --ignore-debian compile` now works as expected.
- The tool no longer breaks when reading a file that has a non-UTF-8 encoding.
  Instead, `chardet` is used to detect the encoding before reading the file. If
  a file still has errors during decoding, those errors are silently ignored and
  replaced.

## 0.0.4 - 2017-11-06

### Fixed

- Removed dependency on `os.PathLike` so that Python 3.5 is actually supported

## 0.0.3 - 2017-11-06

### Fixed

- Fixed the link to PyPI in the README.

## 0.0.2 - 2017-11-03

This is a very early development release aimed at distributing the program as
soon as possible. Because this is the first release, the changelog is a little
empty beyond "created the program".

The program can do roughly the following:

- Detect the license of a given file through one of three methods (in order of
  precedence):
  - Information embedded in the .license file.
  - Information embedded in its header.
  - Information from the global debian/copyright file.
- Find and report all files in a project tree of which the license could not be
  found.
- Ignore files ignored by Git.
- Do some logging into STDERR.<|MERGE_RESOLUTION|>--- conflicted
+++ resolved
@@ -35,7 +35,6 @@
 ### Security
 -->
 
-<<<<<<< HEAD
 ## Unreleased - YYYY-MM-DD
 
 ### Added
@@ -61,14 +60,13 @@
   adding a `.readthedocs.yaml` configuration file (#648)
 
 ### Security
-=======
+
 ## 1.1.2 - 2023-02-09
 
 ### Fixed
 
 - Note to maintainers: It is now possible/easier to use the `build` module to
   build this module. Previously, there was a namespace conflict. (#640)
->>>>>>> 86f057b6
 
 ## 1.1.1 - 2023-02-05
 
