<!--
SPDX-FileCopyrightText: 2017 Free Software Foundation Europe e.V. <https://fsfe.org>
SPDX-FileCopyrightText: © 2020 Liferay, Inc. <https://liferay.com>
SPDX-FileCopyrightText: 2023 DB Systel GmbH

SPDX-License-Identifier: CC-BY-SA-4.0
-->

# Change log

This change log follows the [Keep a Changelog](http://keepachangelog.com/) spec.
Every release contains the following sections:

- `Added` for new features.
- `Changed` for changes in existing functionality.
- `Deprecated` for soon-to-be removed features.
- `Removed` for now removed features.
- `Fixed` for any bug fixes.
- `Security` in case of vulnerabilities.

The versions follow [semantic versioning](https://semver.org) for the `reuse`
CLI command and its behaviour. There are no guarantees of stability for the
`reuse` Python library.

<!--
## Unreleased - YYYY-MM-DD

### Added

### Changed

### Deprecated

### Removed

### Fixed

### Security
-->

## Unreleased - YYYY-MM-DD

### Added

- Detect SPDX snippet tags in files. (#699)
- More file types are recognised:
  - Fennel (`.fnl`) (#638)
  - CommonJS (`.cjs`) (#632)
  - Qt .pro (`.pro`) (#632)
  - Textile (`.textile`) (#712)
  - Visual Studio Code workspace (`.code-workspace`) (#747)
  - Application Resource Bundle (`.arb`) (#749)
  - Svelte components (`.svelte`)
<<<<<<< HEAD
  - AES encrypted files (`.aes`) (#758)
=======
  - Jakarte Server Page (`.jsp`) (#757)
>>>>>>> 9217904b
- More files are recognised:
  - Clang format (`.clang-format`) (#632)
  - Browserslist config (`.browserslist`)
  - Prettier config (`.prettierrc`) and ignored files (`.prettierignore`)
  - Flutter pubspec.lock (`pubspec.lock`) (#751)
  - Flutter .metadata (`.metadata`) (#751)
- Added loglevel argument to pytest and skip one test if loglevel is too high
  (#645).
- `--add-license-concluded`, `--creator-person`, and `--creator-organization`
  added to `reuse spdx`. (#623)
- Additional license metadata for the Python package has been added. The actual
  SPDX license expression remains the same:
  `Apache-2.0 AND CC0-1.0 AND CC-BY-SA-4.0 AND GPL-3.0-or-later`. (#733)
- Added `--contributor` option to `annotate`. (#669)
- Added `--json` flag to `lint` command (#654).

### Changed

- Bumped SPDX license list to v3.20. (#692)
- `reuse.SpdxInfo` is now a (frozen) dataclass instead of a namedtuple. This is
  only relevant if you're using reuse as a library in Python. (#669)
- Sphinx documentation: Switched from RTD theme to Furo. (#673, #716)
- Removed dependency on setuptools' `pkg_resources` to determine the installed
  version of reuse. For Python <3.8, a dependency on `importlib-metadata` is
  added. (#724)

### Deprecated

### Removed

- Python 3.6 support has been dropped. (#673)
- Removed runtime and build time dependency on `setuptools`. (#724)

### Fixed

- Fixed automatic generation of Sphinx documentation via readthedocs.io by
  adding a `.readthedocs.yaml` configuration file (#648)
- Fixed a compatibility issue where reuse could not be installed (built) if
  gettext is not installed. (#691)
- Translations are available in Docker images. (#701)
- Marked the `/data` directory in Docker containers as safe in Git, preventing
  errors related to linting Git repositories. (#720)
- Repaired error when using Galician translations. (#719)

### Security

## 1.1.2 - 2023-02-09

### Fixed

- Note to maintainers: It is now possible/easier to use the `build` module to
  build this module. Previously, there was a namespace conflict. (#640)

## 1.1.1 - 2023-02-05

### Fixed

- Don't include documentation files (e.g. `README.md`) in top-level (i.e.,
  `site-packages/`). (#657)
- Include documentation directory in sdist. (#657)

## 1.1.0 - 2022-12-01

### Added

- Added support for Python 3.11. (#603)
- More file types are recognised:
  - Kotlin script (`.kts`)
  - Android Interface Definition Language (`.aidl`)
  - Certificate files (`.pem`)
- Added comment styles:
  - Apache Velocity Template (Extensions: `.vm`, `.vtl`) (#554)
  - XQuery comment style (Extensions: `.xq(l|m|y|uery|)`) (#610)
- Some special endings are always stripped from copyright and licensing
  statements (#602):
  - `">` (and variations such as `'>`, `" >`, and `"/>`)
  - `] ::`

### Changed

- Removed `setup.py` and replaced it with a Poetry configuration. Maintainers
  beware. (#600)
- Updated PyPI development status to 'production/stable' (#381)
- The pre-commit hook now passes `lint` as an overridable argument. (#574)
- `addheader` has been renamed to `annotate`. The functionality remains the
  same. (#550)
- Bumped SPDX license list to v3.19.

### Deprecated

- `addheader` has been deprecated. It still works, but is now undocumented.
  (#550)

### Removed

- `setup.py`. (#600)
- Releases to PyPI are no longer GPG-signed. Support for this is not present in
  Poetry and not planned. (#600)
- Dependency on `requests` removed; using `urllib.request` from the standard
  library instead. (#600)

### Fixed

- Repair tests related to CVE-2022-39253 changes in upstream Git. New versions
  of Git no longer allow `git submodule add repository path` where repository is
  a file. A flag was added to explicitly allow this in the test framework.
  (#619)
- Sanitize xargs input in scripts documentation. (#525)
- License identifiers in comments with symmetrical ASCII art frames are now
  properly detected (#560)
- Fixed an error where copyright statements contained within a multi-line
  comment style on a single line could not be parsed (#593).
- In PHP files, add header after `<?php` (#543).

## 1.0.0 - 2022-05-19

A major release! Do not worry, no breaking changes but a development team
(@carmenbianca, @floriansnow, @linozen, @mxmehl and @nicorikken) that is
confident enough to declare the REUSE helper tool stable, and a bunch of
long-awaited features!

Apart from smaller changes under the hood and typical maintenance tasks, the
main additions are new flags to the `addheader` subcommand that ease recursive
and automatic operations, the ability to ignore areas of a file that contain
strings that may falsely be detected as copyright or license statements, and the
option to merge copyright lines. The tool now also has better handling of some
edge cases with copyright and license identifiers.

We would like to thank the many contributors to this release, among them
@ajinkyapatil8190, @aspiers, @ferdnyc, @Gri-ffin, @hexagonrecursion, @hoijui,
@Jakelyst, @Liambeguin, @rex4539, @robinkrahl, @rpavlik, @siiptuo, @thbde and
@ventosus.

### Added

- Extend [tool documentation](https://reuse.readthedocs.io) with scripts to help
  using this tool and automating some steps that are not built into the tool
  itself. (#500)
- Recommendations for installation/run methods: package managers and pipx (#457)
- Docker images for AArch64 (#478)
- Added the ability to ignore parts of a file when running `reuse lint`. Simply
  add `REUSE-IgnoreStart` and `REUSE-IgnoreEnd` as comments and all lines
  between the two will be ignored by the next run of `reuse lint`. (#463)
- [Meson subprojects](https://mesonbuild.com/Subprojects.html) are now ignored
  by default. (#496)
- More file types are recognised:
  - sbt build files (`.sbt`)
  - Vimscript files (`.vim`)
- Added `--skip-existing` flag to `addheader` in order to skip files that
  already contain SPDX information. This may be useful for only adding SPDX
  information to newly created files. (#480)
- Added `--recursive` flag to `addheader`. (#469)
- Preserve shebang for more script files:
  - V-Lang (#432)
- Ignore all SPDX files with their typical formats and extensions. (#494)
- Add support for merging copyright lines based on copyright statement,
  transforming multiple lines with a single year into a single line with a
  range. (#328)

### Changed

- Use `setuptools` instead of the deprecated `distutils` which will be removed
  with Python 3.12. (#451)
- `addheader --explicit-license` renamed to `--force-dot-license`. (#476)
- Dockerfiles for reuse-tool are now in a separate subdirectory `docker`. (#499)
- Updated SPDX license list to 3.17. (#513)
- The copyright detection mechanism now silently accepts the following strings:
  `Copyright(c)` and `Copyright(C)`. (#440)

### Deprecated

- Deprecated `--explicit-license` in favour of `--force-dot-license`.
  `--explicit-license` will remain useable (although undocumented) for the
  foreseeable future. (#476)

### Removed

- `JsxCommentStyle` in favor of using `CCommentStyle` directly (see section
  `Fixed`). (#406)

### Fixed

- Better support for unary "+" operator in license identifiers. For example, if
  `Apache-1.0+` appears as a declared license, it should not be identified as
  missing, bad, or unused if `LICENSES/Apache-1.0.txt` exists. It is, however,
  identified separately as a used license. (#123)
- When `addheader` creates a `.license` file, that file now has a newline at the
  end. (#477)
- Cleaned up internal string manipulation. (#477)
- JSX (`.jxs` and `.tsx`) actually uses C comment syntax as JSX blocks never
  stand at the beginning of the file where the licensing info needs to go.
  (#406)

## 0.14.0 - 2021-12-27

Happy holidays! This is mainly a maintenance release fixing some subcommands and
adding loads of supported file types and file names. However, you can also enjoy
the `supported-licenses` subcommand and the `--quiet` flag for linting as well
as better suggestions for license identifiers. Thanks to everyone who
contributed!

### Added

- `supported-licenses` command that lists all licenses supported by REUSE (#401)
- `--quiet` switch to the `lint` command (#402)
- Better suggestions for faulty SPDX license identifiers in `download` and
  `init` (#416)
- Python 3.10 support declared
- More file types are recognised:
  - Apache FreeMarker Template Language (`.ftl`)
  - AsciiDoc (`.adoc`, `.asc`, `.asciidoc`)
  - Bibliography (`.csl`)
  - C++ (`.cc` and `.hh`)
  - GraphQL (`.graphql`)
  - Handlebars (`.hbs`)
  - Markdown-linter config (`.mdlrc`)
  - MS Office (`.doc`, `.xls`, `.pptx` and many more)
  - Nimble (`.nim.cfg`, `.nimble`)
  - Open Document Format (`.odt`, `.ods`, `.fodp` and many more)
  - Perl plain old documentation (`.pod`)
  - Portable document format (`.pdf`)
  - Protobuf files (`.proto`)
  - Soy templates (`.soy`)
  - SuperCollider (`.sc`, `.scsyndef`)
  - Turtle/RDF (`.ttl`)
  - V-Lang (`.v`, `.vsh`)
  - Vue.js (`.vue`)
- More file names are recognised:
  - Doxygen (`Doxyfile`)
  - ESLint (`.eslintignore` and `.eslintrc`)
  - Meson options file (`meson_options.txt`)
  - NPM ignore (`.npmignore`)
  - Podman container files (`Containerfile`)
  - SuperCollider (`archive.sctxar`)
  - Yarn package manager (`.yarn.lock` and `.yarnrc`)

### Changed

- Updated SPDX license list to 3.15

### Fixed

- Fix Extensible Stylesheet Language (`.xsl`) to use HTML comment syntax
- Allow creating .license file for write-protected files (#347) (#418)
- Do not break XML files special first line (#378)
- Make `download` subcommand work correctly outside of project root and with
  `--root` (#430)

## 0.13.0 - 2021-06-11

### Added

- `addheader` recognises file types that specifically require .license files
  instead of headers using `UncommentableCommentStyle`. (#189)
- `.hgtags` is ignored. (#227)
- `spdx-symbol` added to possible copyright styles. (#350)
- `addheader` ignores case when matching file extensions and names. (#359)
- Provide `latest-debian` as Docker Hub tag, created by `Dockerfile-debian`.
  (#321)
- More file types are recognised:
  - Javascript modules (`.mjs`)
  - Jupyter Notebook (`.ipynb`)
  - Scalable Vector Graphics (`.svg`)
  - JSON (`.json`)
  - Comma-separated values (`.csv`)
  - Racket (`.rkt`)
  - Org-mode (`.org`)
  - LaTeX package files (`.sty`)
  - devicetree (`.dts`, `.dtsi`)
  - Bitbake (.bb, .bbappend, .bbclass)
  - XML schemas (`.xsd`)
  - OpenSCAD (`.scad`)
- More file names are recognised:
  - Bash configuration (`.bashrc`)
  - Coverage.py (`.coveragerc`)
  - Jenkins (`Jenkinsfile`)
  - SonarScanner (`sonar-project.properties`)
  - Gradle (`gradle-wrapper.properties`, `gradlew`)

### Changed

- Bump `alpine` Docker base image to 3.13. (#369)

### Fixed

- Fixed a regression where unused licenses were not at all detected. (#285)
- Declared dependency on `python-debian != 0.1.39` on Windows. This version does
  not import on Windows. (#310)
- `MANIFEST.in` is now recognised instead of the incorrect `Manifest.in` by
  `addheader`. (#306)
- `addheader` now checks whether a file is both readable and writeable instead
  of only writeable. (#241)
- `addheader` now preserves line endings. (#308)
- `download` does no longer fail when both `--output` and `--all` are used.
  (#326)
- Catch erroneous SPDX expressions. (#331)
- Updated SPDX license list to 3.13.

## 0.12.1 - 2020-12-17

### Fixed

- Bumped versions of requirements. (#288)

## 0.12.0 - 2020-12-16

This release was delayed due to the absence of the lead developer (Carmen, me,
the person writing these release notes). Many thanks to Max Mehl for
coordinating the project in my absence. Many thanks also to the contributors who
sent in pull requests, in reverse chronological order: Olaf Meeuwissen, Mikko
Piuola, Wolfgang Traylor, Paul Spooren, Robert Cohn, ethulhu, pukkamustard, and
Diego Elio Pettenò.

### Added

- Separate Docker image with additional executables installed
  (`fsfe/reuse:latest-extra`) (#238)
- Allow different styles of copyright lines: SPDX (default), String, String (C),
  String ©, and © (#248)
- Convenience function to update resources (SPDX license list and exceptions)
  (#268)
- More file types are recognised:
  - ClojureScript (`.cljc`, `.cljs`)
  - Fortran (`.F`, `.F90`, `.f90`, `.f95`, `.f03`, `.f`, `.for`)
  - Makefile (`.mk`)
  - PlantUML (`.iuml`, `.plantuml`, `.pu`, `.puml`)
  - R (`.R`, `.Renviron`, `.Rprofile`)
  - ReStructured Text (`.rst`)
  - RMarkdown (`.Rmd`)
  - Scheme (`.scm`)
  - TypeScript (`.ts`)
  - TypeScript JSX (`.tsx`)
  - Windows Batch (`.bat`)
- More file names are recognised:
  - .dockerignore
  - Gemfile
  - go.mod
  - meson.build
  - Rakefile

### Changed

- Use UTF-8 explicitly when reading files (#242)

### Fixed

- Updated license list to 3.11.

## 0.11.1 - 2020-06-08

### Fixed

- Similar to CAL-1.0 and CAL-1.0-Combined-Work-Exception, SHL-2.1 is now ignored
  because it contains an SPDX tag within itself.

## 0.11.0 - 2020-05-25

### Added

- Added `--skip-unrecognised` flag to `addheader` in order to skip files with
  unrecognised comment styles instead of aborting without processing any file.

### Changed

- Always write the output files encoded in UTF-8, explicitly. This is already
  the default on most Unix systems, but it was not on Windows.
- All symlinks and 0-sized files in projects are now ignored.

### Fixed

- The licenses CAL-1.0 and CAL-1.0-Combined-Work-Exception contain an SPDX tag
  within themselves. Files that are named after these licenses are now ignored.
- Fixed a bug where `addheader` wouldn't properly apply the template on
  `.license` files if the `.license` file was non-empty, but did not contain
  valid SPDX tags.

## 0.10.1 - 2020-05-14

### Fixed

- Updated license list to 3.8-106-g4cfec76.

## 0.10.0 - 2020-04-24

### Added

- Add support for autoconf comment style (listed as m4).
- More file types are recognised:
  - Cython (`.pyx`, `.pxd`)
  - Sass and SCSS (`.sass`, `.scss`)
  - XSL (`.xsl`)
  - Mailmap (`.mailmap`)
- Added `--single-line` and `--multi-line` flags to `addheader`. These flags
  force a certain comment style.

### Changed

- The Docker image has an entrypoint now. In effect, this means running:
  `docker run -v $(pwd):/data fsfe/reuse lint` instead of
  `docker run -v $(pwd):/data fsfe/reuse reuse lint`.

## 0.9.0 - 2020-04-21

### Added

- Added support for Mercurial 4.3+.
- A pre-commit hook has been added.
- When an incorrect SPDX identifier is forwarded to `download` or `init`, the
  tool now suggests what you might have meant.

### Changed

- Under the hood, a lot of code that has to do with Git and Mercurial was moved
  into its own module.
- The Docker image has been changed such that it now automagically runs
  `reuse lint` on the `/data` directory unless something else is specified by
  the user.

### Fixed

- Fixed a bug with `addheader --explicit-license` that would result in
  `file.license.license` if `file.license` already existed.
- Fixed a Windows-only bug to do with calling subprocesses.
- Fixed a rare bug that would trigger when a directory is both ignored and
  contains a `.git` file.

## 0.8.1 - 2020-02-22

### Added

- Support Jinja (Jinja2) comment style.
- Support all multi-line comment endings when parsing for SPDX information.

### Fixed

- Improvements to German translation by Thomas Doczkal.
- No longer remove newlines at the end of files when using `addheader`.
- There can now be a tab as whitespace after `SPDX-License-Identifier` and
  `SPDX-FileCopyrightText`.

## 0.8.0 - 2020-01-20

### Added

- Implemented `--root` argument to specify the root of the project without
  heuristics.
- The linter will complain about licenses without file extensions.
- Deprecated licenses are now recognised. `lint` will complain about deprecated
  licenses.
- ProjectReport generation (`lint`, `spdx`) now uses Python multiprocessing,
  more commonly called multi-threading outside of Python. This has a significant
  speedup of approximately 300% in testing. Because of overhead, performance
  increase is not exactly linear.
- For setups where multiprocessing is unsupported or unwanted,
  `--no-multiprocessing` is added as flag.
- `addheader` now recognises many more extensions. Too many to list here.
- `addheader` now also recognises full filenames such as `Makefile` and
  `.gitignore`.
- Added BibTex comment style.
- Updated translations:
  - Dutch (André Ockers, Carmen Bianca Bakker)
  - French (OliBug, Vincent Lequertier)
  - Galician (pd)
  - German (Max Mehl)
  - Esperanto (Carmen Bianca Bakker)
  - Portuguese (José Vieira)
  - Spanish (Roberto Bauglir)
  - Turkish (T. E. Kalayci)

### Changed

- The linter output has been very slightly re-ordered to be more internally
  consistent.
- `reuse --version` now prints a version with a Git hash on development
  versions. Towards that end, the tool now depends on `setuptools-scm` during
  setup. It is not a runtime dependency.

### Removed

- `lint` no longer accepts path arguments. Where previously one could do
  `reuse lint SUBDIRECTORY`, this is no longer possible. When linting, you must
  always lint the entire project. To change the project's root, use `--root`.
- `FileReportInfo` has been removed. `FileReport` is used instead.

### Fixed

- A license that does not have a file extension, but whose full name is a valid
  SPDX License Identifier, is now correctly identified as such. The linter will
  complain about them, however.
- If the linter detects a license as being a bad license, that license can now
  also be detected as being missing.
- Performance of `project.all_files()` has been improved by quite a lot.
- Files with CRLF line endings are now better supported.

## 0.7.0 - 2019-11-28

### Changed

- The program's package name on PyPI has been changed from `fsfe-reuse` to
  `reuse`. `fsfe-reuse==1.0.0` has been created as an alias that depends on
  `reuse`. `fsfe-reuse` will not receive any more updates, but will still host
  the old versions.
- For users of `fsfe-reuse`, this means:
  - If you depend on `fsfe-reuse` or `fsfe-reuse>=0.X.Y` in your
    requirements.txt, you will get the latest version of `reuse` when you
    install `fsfe-reuse`. You may like to change the name to `reuse` explicitly,
    but this is not strictly necessary.
  - If you depend on `fsfe-reuse==0.X.Y`, then you will keep getting that
    version. When you bump the version you depend on, you will need to change
    the name to `reuse`.
  - If you depend on `fsfe-reuse>=0.X.Y<1.0.0`, then 0.6.0 will be the latest
    version you receive. In order to get a later version, you will need to
    change the name to `reuse`.

## 0.6.0 - 2019-11-19

### Added

- `--include-submodules` is added to also include submodules when linting et
  cetera.
- `addheader` now also recognises the following extensions:
  - .kt
  - .xml
  - .yaml
  - .yml

### Changed

- Made the workaround for `MachineReadableFormatError` introduced in 0.5.2 more
  generic.
- Improved shebang detection in `addheader`.
- For `addheader`, the SPDX comment block now need not be the first thing in the
  file. It will find the SPDX comment block and deal with it in-place.
- Git submodules are now ignored by default.
- `addheader --explicit-license` now no longer breaks on unsupported filetypes.

## 0.5.2 - 2019-10-27

### Added

- `python3 -m reuse` now works.

### Changed

- Updated license list to 3.6-2-g2a14810.

### Fixed

- Performance of `reuse lint` improved by at least a factor of 2. It no longer
  does any checksums on files behind the scenes.
- Also handle `MachineReadableFormatError` when parsing DEP5 files. Tries to
  import that error. If the import is unsuccessful, it is handled.

## 0.5.1 - 2019-10-24 [YANKED]

This release was replaced by 0.5.2 due to importing
`MachineReadableFormatError`, which is not a backwards-compatible change.

## 0.5.0 - 2019-08-29

### Added

- TeX and ML comment styles added.
- Added `--year` and `--exclude-year` to `reuse addheader`.
- Added `--template` to `reuse addheader`.
- Added `--explicit-license` to `reuse addheader`.
- `binaryornot` added as new dependency.
- Greatly improved the usage documentation.

### Changed

- `reuse addheader` now automatically adds the current year to the copyright
  notice.
- `reuse addheader` preserves the original header below the new header if it did
  not contain any SPDX information.
- `reuse addheader` now correctly handles `.license` files.
- Bad licenses are no longer resolved to LicenseRef-Unknown<n>. They are instead
  resolved to the stem of the path. This reduces the magic in the code base.
- `.gitkeep` files are now ignored by the tool.
- Changed Lisp's comment character from ';;' to ';'.

## 0.4.1 - 2019-08-07

### Added

- `--all` argument help to `reuse download`, which downloads all detected
  missing licenses.

### Fixed

- When using `reuse addheader` on a file that contains a shebang, the shebang is
  preserved.
- Copyright lines in `reuse spdx` are now sorted.
- Some publicly visible TODOs were patched away.

## 0.4.0 - 2019-08-07

This release is a major overhaul and refactoring of the tool. Its primary focus
is improved usability and speed, as well as adhering to version 3.0 of the REUSE
Specification.

### Added

- `reuse addheader` has been added as a way to automatically add copyright
  statements and license identifiers to the headers of files. It is currently
  not complete.
- `reuse init` has been added as a way to initialise a REUSE project. Its
  functionality is currently scarce, but should improve in the future.

### Changed

- `reuse lint` now provides a helpful summary instead of merely spitting out
  non-compliant files.
- `reuse compile` is now `reuse spdx`.
- In addition to `Copyright` and `©`, copyright lines can be marked with the tag
  `SPDX-FileCopyrightText:`. This is the new recommended default.
- Project no longer depends on pygit2.
- The list of SPDX licenses has been updated.
- `Valid-License-Identifier` is no longer used, and licenses and exceptions can
  now only live inside of the LICENSES/ directory.

### Removed

- Removed `--ignore-debian`.
- Removed `--spdx-mandatory`, `--copyright-mandatory`, `--ignore-missing`
  arguments from `reuse lint`.
- Remove `reuse license`.
- GPL-3.0 and GPL-3.0+ (and all other similar GPL licenses) are no longer
  detected as SPDX identifiers. Use GPL-3.0-only and GPL-3.0-or-later instead.

### Fixed

- Scanning a Git directory is a lot faster now.
- Scanning binary files is a lot faster now.

## 0.3.4 - 2019-04-15

This release should be a short-lived one. A new (slightly
backwards-incompatible) version is in the works.

### Added

- Copyrights can now start with `©` in addition to `Copyright`. The former is
  now recommended, but they are functionally similar.

### Changed

- The source code of reuse is now formatted with black.
- The repository has been moved from <https://git.fsfe.org/reuse/reuse> to
  <https://gitlab.com/reuse/reuse>.

## 0.3.3 - 2018-07-15

### Fixed

- Any files with the suffix `.spdx` are no longer considered licenses.

## 0.3.2 - 2018-07-15

### Fixed

- The documentation now builds under Python 3.7.

## 0.3.1 - 2018-07-14

### Fixed

- When using reuse from a child directory using pygit2, correctly find the root.

## 0.3.0 - 2018-05-16

### Changed

- The output of `reuse compile` is now deterministic. The files, copyright lines
  and SPDX expressions are sorted alphabetically.

### Fixed

- When a GPL license could not be found, the correct `-only` or `-or-later`
  extension is now used in the warning message, rather than a bare `GPL-3.0`.
- If you have a license listed as `SPDX-Valid-License: GPL-3.0-or-later`, this
  now correctly matches corresponding SPDX identifiers. Still it is recommended
  to use `SPDX-Valid-License: GPL-3.0` instead.

## 0.2.0 - 2018-04-17

### Added

- Internationalisation support added. Initial support for:
  - English.
  - Dutch.
  - Esperanto.
  - Spanish.

### Fixed

- The license list of SPDX 3.0 has deprecated `GPL-3.0` and `GPL-3.0+` et al in
  favour of `GPL-3.0-only` and `GPL-3.0-or-later`. The program has been amended
  to accommodate sufficiently for those licenses.

### Changed

- `Project.reuse_info_of` now extracts, combines and returns information both
  from the file itself and from debian/copyright.
- `ReuseInfo` now holds sets instead of lists.
  - As a result of this, `ReuseInfo` will not hold duplicates of copyright lines
    or SPDX expressions.
- click removed as dependency. Good old argparse from the library is used
  instead.

## 0.1.1 - 2017-12-14

### Changed

- The `reuse --help` text has been tidied up a little bit.

### Fixed

- Release date in change log fixed.
- The PyPI homepage now gets reStructuredText instead of Markdown.

## 0.1.0 - 2017-12-14

### Added

- Successfully parse old-style C and HTML comments now.
- Added `reuse compile`, which creates an SPDX bill of materials.
- Added `--ignore-missing` to `reuse lint`.
- Allow to specify multiple paths to `reuse lint`.
- `chardet` added as dependency.
- `pygit2` added as soft dependency. reuse remains usable without it, but the
  performance with `pygit2` is significantly better. Because `pygit2` has a
  non-Python dependency (`libgit2`), it must be installed independently by the
  user. In the future, when reuse is packaged natively, this will not be an
  issue.

### Changed

- Updated to version 2.0 of the REUSE recommendations. The most important change
  is that `License-Filename` is no longer used. Instead, the filename is
  deducted from `SPDX-License-Identifier`. This change is **NOT** backwards
  compatible.
- The conditions for linting have changed. A file is now non-compliant when:
  - The license associated with the file could not be found.
  - There is no SPDX expression associated with the file.
  - There is no copyright notice associated with the file.
- Only read the first 4 KiB (by default) from code files rather than the entire
  file when searching for SPDX tags. This speeds up the tool a bit.
- `Project.reuse_info_of` no longer raises an exception. Instead, it returns an
  empty `ReuseInfo` object when no reuse information is found.
- Logging is a lot prettier now. Only output entries from the `reuse` module.

### Fixed

- `reuse --ignore-debian compile` now works as expected.
- The tool no longer breaks when reading a file that has a non-UTF-8 encoding.
  Instead, `chardet` is used to detect the encoding before reading the file. If
  a file still has errors during decoding, those errors are silently ignored and
  replaced.

## 0.0.4 - 2017-11-06

### Fixed

- Removed dependency on `os.PathLike` so that Python 3.5 is actually supported

## 0.0.3 - 2017-11-06

### Fixed

- Fixed the link to PyPI in the README.

## 0.0.2 - 2017-11-03

This is a very early development release aimed at distributing the program as
soon as possible. Because this is the first release, the changelog is a little
empty beyond "created the program".

The program can do roughly the following:

- Detect the license of a given file through one of three methods (in order of
  precedence):
  - Information embedded in the .license file.
  - Information embedded in its header.
  - Information from the global debian/copyright file.
- Find and report all files in a project tree of which the license could not be
  found.
- Ignore files ignored by Git.
- Do some logging into STDERR.<|MERGE_RESOLUTION|>--- conflicted
+++ resolved
@@ -51,11 +51,8 @@
   - Visual Studio Code workspace (`.code-workspace`) (#747)
   - Application Resource Bundle (`.arb`) (#749)
   - Svelte components (`.svelte`)
-<<<<<<< HEAD
   - AES encrypted files (`.aes`) (#758)
-=======
   - Jakarte Server Page (`.jsp`) (#757)
->>>>>>> 9217904b
 - More files are recognised:
   - Clang format (`.clang-format`) (#632)
   - Browserslist config (`.browserslist`)
